/*
 * Copyright (c) Microsoft. All rights reserved.
 * Licensed under the MIT license. See LICENSE file in the project root for full license information.
 */

package com.microsoft.azure.iot.service.sdk;

import java.util.HashMap;
import java.util.StringTokenizer;
import java.util.regex.Pattern;

/**
 * Provide static constructors to create IotHubConnectionString object
 */
public class IotHubConnectionStringBuilder
{
    private static final String HOST_NAME_REGEX = "[a-zA-Z0-9_\\-\\.]+$";
    private static final String SHARED_ACCESS_KEY_NAME_REGEX = "^[a-zA-Z0-9_\\-@\\.]+$";
    private static final String SHARED_ACCESS_KEY_REGEX = "^.+$";
    private static final String SHARED_ACCESS_SIGNATURE_REGEX = "^.+$";

    private String hostNameSuffix;
    private static final HashMap<String, String> keyValueMap = new HashMap<String, String>();

    /**
     * Static constructor to create IotHubConnectionString deserialize the given string
     *
     * @param connectionString The serialized connection string
     * @return The IotHubConnectionString object
     * @throws Exception This exception is thrown if the object creation failed
     */
    public static IotHubConnectionString createConnectionString(String connectionString) throws Exception
    {
        // Codes_SRS_SERVICE_SDK_JAVA_IOTHUBCONNECTIONSTRINGBUILDER_12_001: [The function shall throw IllegalArgumentException if the input string is empty or null]
        if (Tools.isNullOrEmpty(connectionString))
        {
            throw new IllegalArgumentException("connection string cannotbe null or empty");
        }
        // Codes_SRS_SERVICE_SDK_JAVA_IOTHUBCONNECTIONSTRINGBUILDER_12_002: [The function shall create a new IotHubConnectionString object deserializing the given string]
        IotHubConnectionString iotHubConnectionString = new IotHubConnectionString();
        parse(connectionString, iotHubConnectionString);
        return iotHubConnectionString;
    }

    /**
     * Static constructor to create IotHubConnectionString from host name and authentication method
     *
     * @param hostName The hostName string
     * @param authenticationMethod The AuthenticationMethod object
     * @return The IotHubConnectionString object
     * @throws Exception This exception is thrown if the object creation failed
     */
    public static IotHubConnectionString createConnectionString(String hostName, AuthenticationMethod authenticationMethod) throws Exception
    {
        // Codes_SRS_SERVICE_SDK_JAVA_IOTHUBCONNECTIONSTRINGBUILDER_12_003: [The function shall throw IllegalArgumentException if the input string is empty or null]
        if (Tools.isNullOrEmpty(hostName))
        {
            throw new IllegalArgumentException("hostName cannot be null or empty");
        }
        // Codes_SRS_SERVICE_SDK_JAVA_IOTHUBCONNECTIONSTRINGBUILDER_12_004: [The function shall throw IllegalArgumentException if the input authenticationMethod is null]
        if (authenticationMethod == null)
        {
            throw new IllegalArgumentException("authenticationMethod cannot be null");
        }
        // Codes_SRS_SERVICE_SDK_JAVA_IOTHUBCONNECTIONSTRINGBUILDER_12_005: [The function shall create a new IotHubConnectionString object using the given hostname and auhtenticationMethod]
        IotHubConnectionString iotHubConnectionString = new IotHubConnectionString();
        setHostName(hostName, iotHubConnectionString);
        setAuthenticationMethod(authenticationMethod, iotHubConnectionString);
        validate(iotHubConnectionString);
        return iotHubConnectionString;
    }

    /**
     * Deserialize connection string
     *
     * @param connectionString The connection string to deserialize
     * @param iotHubConnectionString The target object for deserialization
     * @throws Exception This exception is thrown if the parsing failed
     */
    protected static void parse(String connectionString, IotHubConnectionString iotHubConnectionString) throws Exception
    {
        // Codes_SRS_SERVICE_SDK_JAVA_IOTHUBCONNECTIONSTRINGBUILDER_12_006: [The function shall throw IllegalArgumentException if the input string is empty or null]
        if (Tools.isNullOrEmpty(connectionString))
        {
            throw new IllegalArgumentException("connectionString cannot be null or empty");
        }
        // Codes_SRS_SERVICE_SDK_JAVA_IOTHUBCONNECTIONSTRINGBUILDER_12_007: [The function shall throw IllegalArgumentException if the input target itoHubConnectionString is null]
        if (iotHubConnectionString == null)
        {
            throw new IllegalArgumentException("iotHubConnectionString cannot be null");
        }

        // Codes_SRS_SERVICE_SDK_JAVA_IOTHUBCONNECTIONSTRINGBUILDER_12_008: [The function shall throw exception if tokenizing or parsing failed]
        // Codes_SRS_SERVICE_SDK_JAVA_IOTHUBCONNECTIONSTRINGBUILDER_12_009: [The function shall tokenize and parse the given connection string and fill up the target IotHubConnectionString object with proper values]
        keyValueMap.clear();
        StringTokenizer stringTokenizer1 = new StringTokenizer(connectionString, IotHubConnectionString.VALUE_PAIR_DELIMITER);
        while (stringTokenizer1.hasMoreTokens())
        {
            String currentToken = stringTokenizer1.nextToken();

            String[] splitString = currentToken.split(IotHubConnectionString.VALUE_PAIR_SEPARATOR, 2);
            if (splitString.length == 2)
                keyValueMap.put(splitString[0], splitString[1]);
        }

        iotHubConnectionString.hostName = Tools.getValueStringByKey(keyValueMap, IotHubConnectionString.HOST_NAME_PROPERTY_NAME);
        iotHubConnectionString.sharedAccessKeyName = Tools.getValueStringByKey(keyValueMap, IotHubConnectionString.SHARED_ACCESS_KEY_NAME_PROPERTY_NAME);
        iotHubConnectionString.sharedAccessKey = Tools.getValueStringByKey(keyValueMap, IotHubConnectionString.SHARED_ACCESS_KEY_PROPERTY_NAME);
        iotHubConnectionString.sharedAccessSignature = Tools.getValueStringByKey(keyValueMap, IotHubConnectionString.SHARED_ACCESS_SIGNATURE_PROPERTY_NAME);
        iotHubConnectionString.iotHubName = parseIotHubName(iotHubConnectionString);

        // Codes_SRS_SERVICE_SDK_JAVA_IOTHUBCONNECTIONSTRINGBUILDER_12_010: [The function shall create new ServiceAuthenticationWithSharedAccessPolicyToken and set the authenticationMethod if sharedAccessKey is not defined]
        if (Tools.isNullOrWhiteSpace(iotHubConnectionString.sharedAccessKey))
        {
            iotHubConnectionString.authenticationMethod = new ServiceAuthenticationWithSharedAccessPolicyToken(
                    iotHubConnectionString.sharedAccessKeyName,
                    iotHubConnectionString.sharedAccessSignature);
        }
        // Codes_SRS_SERVICE_SDK_JAVA_IOTHUBCONNECTIONSTRINGBUILDER_12_011: [The function shall create new ServiceAuthenticationWithSharedAccessPolicyKey and set the authenticationMethod if the sharedAccessSignature is not defined]
        else if (Tools.isNullOrWhiteSpace(iotHubConnectionString.sharedAccessSignature))
        {
            iotHubConnectionString.authenticationMethod = new ServiceAuthenticationWithSharedAccessPolicyKey(
                    iotHubConnectionString.sharedAccessKeyName,
                    iotHubConnectionString.sharedAccessKey);
        }

        // Codes_SRS_SERVICE_SDK_JAVA_IOTHUBCONNECTIONSTRINGBUILDER_12_012: [The function shall validate the connection string object]
        validate(iotHubConnectionString);
    }

    /**
     * Parse the iot hub name part from the host name
     *
     * @param iotHubConnectionString The source iotHubConnectionString containing the hostName
     * @return The substring of the host name until the first "." character
     */
    protected static String parseIotHubName(IotHubConnectionString iotHubConnectionString)
    {
        // Codes_SRS_SERVICE_SDK_JAVA_IOTHUBCONNECTIONSTRINGBUILDER_12_013: [The function shall return the substring of the host name until the first “.” character]
        Integer index = iotHubConnectionString.hostName.indexOf(IotHubConnectionString.HOST_NAME_SEPARATOR);
        if (index >= 0)
        {
            return iotHubConnectionString.hostName.substring(0, index);
        }
        // Codes_SRS_SERVICE_SDK_JAVA_IOTHUBCONNECTIONSTRINGBUILDER_12_014: [The function shall return empty string if “.” character was not found]
        else
        {
            return "";
        }
    }

    /**
     * Validate IotHubConnectionString format
     *
     * @param iotHubConnectionString The object to validate
     * @throws IllegalArgumentException This exception is thrown if the input object is null
     */
    protected static void validate(IotHubConnectionString iotHubConnectionString) throws IllegalArgumentException
    {
        // Codes_SRS_SERVICE_SDK_JAVA_IOTHUBCONNECTIONSTRINGBUILDER_12_015: [The function shall throw IllegalArgumentException if the sharedAccessKeyName of the input itoHubConnectionString is empty]
        if (Tools.isNullOrWhiteSpace(iotHubConnectionString.sharedAccessKeyName))
        {
            throw new IllegalArgumentException("SharedAccessKeyName cannot be null or empty");
        }
        // CodesSRS_SERVICE_SDK_JAVA_IOTHUBCONNECTIONSTRINGBUILDER_12_016: [The function shall throw IllegalArgumentException if either of the sharedAccessKey or the sharedAccessSignature of the input itoHubConnectionString is empty]
        if (Tools.isNullOrWhiteSpace(iotHubConnectionString.sharedAccessKey) && Tools.isNullOrWhiteSpace(iotHubConnectionString.sharedAccessSignature))
        {
            throw new IllegalArgumentException("Should specify either sharedAccessKey or sharedAccessSignature");
        }

        // Codes_SRS_SERVICE_SDK_JAVA_IOTHUBCONNECTIONSTRINGBUILDER_12_017: [The function shall call property validation functions for hostname, sharedAccessKeyName, sharedAccessKey, sharedAccessSignature]
        validateFormat(iotHubConnectionString.hostName, IotHubConnectionString.HOST_NAME_PROPERTY_NAME, HOST_NAME_REGEX);
        validateFormatIfSpecified(iotHubConnectionString.sharedAccessKeyName, IotHubConnectionString.SHARED_ACCESS_KEY_NAME_PROPERTY_NAME, SHARED_ACCESS_KEY_NAME_REGEX);
        validateFormatIfSpecified(iotHubConnectionString.sharedAccessKey, IotHubConnectionString.SHARED_ACCESS_KEY_PROPERTY_NAME, SHARED_ACCESS_KEY_REGEX);
        validateFormatIfSpecified(iotHubConnectionString.sharedAccessSignature, IotHubConnectionString.SHARED_ACCESS_SIGNATURE_PROPERTY_NAME, SHARED_ACCESS_SIGNATURE_REGEX);
    }

    /**
     * Validate string property using given regex
     *
     * @param value The string value to validate
     * @param propertyName The property name
     * @param regex The regex used for validation
     */
    protected static void validateFormat(String value, String propertyName, String regex)
    {
        // Codes_SRS_SERVICE_SDK_JAVA_IOTHUBCONNECTIONSTRINGBUILDER_12_018: [The function shall validate the property value against the given regex]
        final Pattern pattern = Pattern.compile(regex);
        // Codes_SRS_SERVICE_SDK_JAVA_IOTHUBCONNECTIONSTRINGBUILDER_12_019: [The function shall throw IllegalArgumentException if the value did not match with the pattern]
        if (!pattern.matcher(value).matches())
        {
<<<<<<< HEAD
            throw new IllegalArgumentException("The connection string has an invalid value for property. Value: " + value + " Property: " + propertyName + " Regex: " + regex);
=======
            throw new IllegalArgumentException("The connection string has an invalid value for property.");
>>>>>>> 2562f62a
        }
    }

    /**
     * Validate string property using given regex if value is not null or empty
     *
     * @param value string value to validate
     * @param propertyName property name
     * @param regex regex used for validation
     */
    protected static void validateFormatIfSpecified(String value, String propertyName, String regex)
    {
        // Codes_SRS_SERVICE_SDK_JAVA_IOTHUBCONNECTIONSTRINGBUILDER_12_020: [The function shall validate the property value against the given regex if the value is not null or empty]
        if (!Tools.isNullOrEmpty(value))
        {
            validateFormat(value, propertyName, regex);
        }
    }

    /**
     * Set host name value to target IotHubConnectionString object
     *
     * @param hostName host name string
     * @param iotHubConnectionString target IotHubConnectionString object
     */
    protected static void setHostName(String hostName, IotHubConnectionString iotHubConnectionString)
    {
        // Codes_SRS_SERVICE_SDK_JAVA_IOTHUBCONNECTIONSTRINGBUILDER_12_021: [The function shall validate the given hostName]
        validateFormat(hostName, IotHubConnectionString.HOST_NAME_PROPERTY_NAME, HOST_NAME_REGEX);
        // Codes_SRS_SERVICE_SDK_JAVA_IOTHUBCONNECTIONSTRINGBUILDER_12_022: [The function shall parse and set the hostname to the given target iotHubConnectionString object]
        iotHubConnectionString.hostName = hostName;
        iotHubConnectionString.iotHubName = parseIotHubName(iotHubConnectionString);
    }

    /**
     * Set authentication method to target IotHubConnectionString object
     *
     * @param authenticationMethod value to set
     * @param iotHubConnectionString target IotHubConnectionString object
     */
    protected static void setAuthenticationMethod(AuthenticationMethod authenticationMethod, IotHubConnectionString iotHubConnectionString)
    {
        // Codes_SRS_SERVICE_SDK_JAVA_IOTHUBCONNECTIONSTRINGBUILDER_12_023: [The function shall populate and set the authenticationMethod on the given target iotHubConnectionString object]
        authenticationMethod.populate(iotHubConnectionString);
        iotHubConnectionString.authenticationMethod = authenticationMethod;
    }
}<|MERGE_RESOLUTION|>--- conflicted
+++ resolved
@@ -189,11 +189,7 @@
         // Codes_SRS_SERVICE_SDK_JAVA_IOTHUBCONNECTIONSTRINGBUILDER_12_019: [The function shall throw IllegalArgumentException if the value did not match with the pattern]
         if (!pattern.matcher(value).matches())
         {
-<<<<<<< HEAD
-            throw new IllegalArgumentException("The connection string has an invalid value for property. Value: " + value + " Property: " + propertyName + " Regex: " + regex);
-=======
             throw new IllegalArgumentException("The connection string has an invalid value for property.");
->>>>>>> 2562f62a
         }
     }
 
